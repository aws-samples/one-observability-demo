name: Build Test
permissions:
    contents: read
on:
<<<<<<< HEAD
    pull_request:
        branches: [main, staging]
        paths:
            - 'PetAdoptions/payforadoption-go/**'
            - 'PetAdoptions/petadoptionshistory-py/**'
            - 'PetAdoptions/petlistadoptions-go/**'
            - 'PetAdoptions/petsearch-java/**'
            - 'PetAdoptions/petsite/**'
            - 'PetAdoptions/petstatusupdater/**'
            - 'PetAdoptions/trafficgenerator/**'
    push:
        branches: [main, staging]
        paths:
            - 'PetAdoptions/payforadoption-go/**'
            - 'PetAdoptions/petadoptionshistory-py/**'
            - 'PetAdoptions/petlistadoptions-go/**'
            - 'PetAdoptions/petsearch-java/**'
            - 'PetAdoptions/petsite/**'
            - 'PetAdoptions/petstatusupdater/**'
            - 'PetAdoptions/trafficgenerator/**'

jobs:
    docker-builds:
        runs-on: ubuntu-latest
        strategy:
            fail-fast: false
            matrix:
                service:
                    - name: payforadoption-go
                      path: PetAdoptions/payforadoption-go
                    - name: petadoptionshistory-py
                      path: PetAdoptions/petadoptionshistory-py
                    - name: petlistadoptions-go
                      path: PetAdoptions/petlistadoptions-go
                    - name: petsearch-java
                      path: PetAdoptions/petsearch-java
                    - name: petsite
                      path: PetAdoptions/petsite/petsite
                    - name: trafficgenerator
                      path: PetAdoptions/trafficgenerator/trafficgenerator
=======
  pull_request:
    branches: [ main, staging ]
    paths:
      - 'PetAdoptions/payforadoption-go/**'
      - 'PetAdoptions/pethistory/**'
      - 'PetAdoptions/petlistadoptions-py/**'
      - 'PetAdoptions/petsearch-java/**'
      - 'PetAdoptions/petsite/**'
      - 'PetAdoptions/petstatusupdater/**'
      - 'PetAdoptions/trafficgenerator/**'
  push:
    branches: [ main, staging ]
    paths:
      - 'PetAdoptions/payforadoption-go/**'
      - 'PetAdoptions/pethistory/**'
      - 'PetAdoptions/petlistadoptions-py/**'
      - 'PetAdoptions/petsearch-java/**'
      - 'PetAdoptions/petsite/**'
      - 'PetAdoptions/petstatusupdater/**'
      - 'PetAdoptions/trafficgenerator/**'

jobs:
  docker-builds:
    runs-on: ubuntu-latest
    strategy:
      fail-fast: false
      matrix:
        service:
          - name: payforadoption-go
            path: PetAdoptions/payforadoption-go
          - name: petlistadoptions-py
            path: PetAdoptions/petlistadoptions-py
          - name: petsearch-java
            path: PetAdoptions/petsearch-java
          - name: petsite
            path: PetAdoptions/petsite/petsite
          - name: trafficgenerator
            path: PetAdoptions/trafficgenerator/trafficgenerator
>>>>>>> 3985a670

        steps:
            - uses: actions/checkout@v3

            - name: Set up Docker Buildx
              uses: docker/setup-buildx-action@v2

            - name: Build ${{ matrix.service.name }}
              uses: docker/build-push-action@v4
              with:
                  context: ${{ matrix.service.path }}
                  push: false
                  load: true
                  tags: ${{ matrix.service.name }}:test
                  cache-from: type=gha
                  cache-to: type=gha,mode=max

<<<<<<< HEAD
    nodejs-build:
        runs-on: ubuntu-latest
        steps:
            - uses: actions/checkout@v3

            - name: Setup Node.js
              uses: actions/setup-node@v3
              with:
                  node-version: '16'
                  cache: 'npm'
                  cache-dependency-path: PetAdoptions/petstatusupdater/package-lock.json

            - name: Install dependencies
              run: npm ci
              working-directory: PetAdoptions/petstatusupdater

            - name: Verify build
              run: npm run build --if-present
              working-directory: PetAdoptions/petstatusupdater
=======
  nodejs-builds:
    runs-on: ubuntu-latest
    strategy:
      fail-fast: false
      matrix:
        service:
          - name: pethistory
            path: PetAdoptions/pethistory
            node-version: '18'

    steps:
      - uses: actions/checkout@v3

      - name: Setup Node.js
        uses: actions/setup-node@v3
        with:
          node-version: ${{ matrix.service.node-version }}
          cache: 'npm'
          cache-dependency-path: ${{ matrix.service.path }}/package-lock.json

      - name: Install dependencies
        run: npm ci
        working-directory: ${{ matrix.service.path }}

      - name: Run tests
        run: npm test
        working-directory: ${{ matrix.service.path }}

      - name: Verify build
        run: npm run build --if-present
        working-directory: ${{ matrix.service.path }}
>>>>>>> 3985a670

    dotnet-builds:
        runs-on: ubuntu-latest
        strategy:
            fail-fast: false
            matrix:
                project:
                    - name: petsite
                      path: PetAdoptions/petsite/petsite.sln
                    - name: trafficgenerator
                      path: PetAdoptions/trafficgenerator/trafficgenerator.sln

        steps:
            - uses: actions/checkout@v3

<<<<<<< HEAD
            - name: Setup .NET
              uses: actions/setup-dotnet@v3
              with:
                  dotnet-version: '8.0.x'
=======
      - name: Setup .NET
        uses: actions/setup-dotnet@v3
        with:
          dotnet-version: '8.0.x'
>>>>>>> 3985a670

            - name: Restore dependencies
              run: dotnet restore ${{ matrix.project.path }}

            - name: Build
              run: dotnet build ${{ matrix.project.path }} --no-restore<|MERGE_RESOLUTION|>--- conflicted
+++ resolved
@@ -2,23 +2,22 @@
 permissions:
     contents: read
 on:
-<<<<<<< HEAD
     pull_request:
-        branches: [main, staging]
+        branches: [main, staging, staging]
         paths:
             - 'PetAdoptions/payforadoption-go/**'
-            - 'PetAdoptions/petadoptionshistory-py/**'
-            - 'PetAdoptions/petlistadoptions-go/**'
+            - 'PetAdoptions/pethistory/**'
+            - 'PetAdoptions/petlistadoptions-py/**'
             - 'PetAdoptions/petsearch-java/**'
             - 'PetAdoptions/petsite/**'
             - 'PetAdoptions/petstatusupdater/**'
             - 'PetAdoptions/trafficgenerator/**'
     push:
-        branches: [main, staging]
+        branches: [main, staging, staging]
         paths:
             - 'PetAdoptions/payforadoption-go/**'
-            - 'PetAdoptions/petadoptionshistory-py/**'
-            - 'PetAdoptions/petlistadoptions-go/**'
+            - 'PetAdoptions/pethistory/**'
+            - 'PetAdoptions/petlistadoptions-py/**'
             - 'PetAdoptions/petsearch-java/**'
             - 'PetAdoptions/petsite/**'
             - 'PetAdoptions/petstatusupdater/**'
@@ -33,126 +32,62 @@
                 service:
                     - name: payforadoption-go
                       path: PetAdoptions/payforadoption-go
-                    - name: petadoptionshistory-py
-                      path: PetAdoptions/petadoptionshistory-py
-                    - name: petlistadoptions-go
-                      path: PetAdoptions/petlistadoptions-go
+                    - name: petlistadoptions-py
+                      path: PetAdoptions/petlistadoptions-py
                     - name: petsearch-java
                       path: PetAdoptions/petsearch-java
                     - name: petsite
                       path: PetAdoptions/petsite/petsite
                     - name: trafficgenerator
                       path: PetAdoptions/trafficgenerator/trafficgenerator
-=======
-  pull_request:
-    branches: [ main, staging ]
-    paths:
-      - 'PetAdoptions/payforadoption-go/**'
-      - 'PetAdoptions/pethistory/**'
-      - 'PetAdoptions/petlistadoptions-py/**'
-      - 'PetAdoptions/petsearch-java/**'
-      - 'PetAdoptions/petsite/**'
-      - 'PetAdoptions/petstatusupdater/**'
-      - 'PetAdoptions/trafficgenerator/**'
-  push:
-    branches: [ main, staging ]
-    paths:
-      - 'PetAdoptions/payforadoption-go/**'
-      - 'PetAdoptions/pethistory/**'
-      - 'PetAdoptions/petlistadoptions-py/**'
-      - 'PetAdoptions/petsearch-java/**'
-      - 'PetAdoptions/petsite/**'
-      - 'PetAdoptions/petstatusupdater/**'
-      - 'PetAdoptions/trafficgenerator/**'
 
-jobs:
-  docker-builds:
-    runs-on: ubuntu-latest
-    strategy:
-      fail-fast: false
-      matrix:
-        service:
-          - name: payforadoption-go
-            path: PetAdoptions/payforadoption-go
-          - name: petlistadoptions-py
-            path: PetAdoptions/petlistadoptions-py
-          - name: petsearch-java
-            path: PetAdoptions/petsearch-java
-          - name: petsite
-            path: PetAdoptions/petsite/petsite
-          - name: trafficgenerator
-            path: PetAdoptions/trafficgenerator/trafficgenerator
->>>>>>> 3985a670
+                steps:
+                    - uses: actions/checkout@v3
 
-        steps:
-            - uses: actions/checkout@v3
+                    - name: Set up Docker Buildx
+                      uses: docker/setup-buildx-action@v2
 
-            - name: Set up Docker Buildx
-              uses: docker/setup-buildx-action@v2
+                    - name: Build ${{ matrix.service.name }}
+                      uses: docker/build-push-action@v4
+                      with:
+                          context: ${{ matrix.service.path }}
+                          push: false
+                          load: true
+                          tags: ${{ matrix.service.name }}:test
+                          cache-from: type=gha
+                          cache-to: type=gha,mode=max
 
-            - name: Build ${{ matrix.service.name }}
-              uses: docker/build-push-action@v4
-              with:
-                  context: ${{ matrix.service.path }}
-                  push: false
-                  load: true
-                  tags: ${{ matrix.service.name }}:test
-                  cache-from: type=gha
-                  cache-to: type=gha,mode=max
+    nodejs-builds:
+        runs-on: ubuntu-latest
+        strategy:
+            fail-fast: false
+            matrix:
+                service:
+                    - name: pethistory
+                      path: PetAdoptions/pethistory
+                      node-version: '18'
 
-<<<<<<< HEAD
-    nodejs-build:
-        runs-on: ubuntu-latest
         steps:
             - uses: actions/checkout@v3
 
             - name: Setup Node.js
               uses: actions/setup-node@v3
               with:
-                  node-version: '16'
+                  node-version: ${{ matrix.service.node-version }}
                   cache: 'npm'
-                  cache-dependency-path: PetAdoptions/petstatusupdater/package-lock.json
+                  cache-dependency-path: ${{ matrix.service.path }}/package-lock.json
 
             - name: Install dependencies
               run: npm ci
-              working-directory: PetAdoptions/petstatusupdater
+              working-directory: ${{ matrix.service.path }}
+
+            - name: Run tests
+              run: npm test
+              working-directory: ${{ matrix.service.path }}
 
             - name: Verify build
               run: npm run build --if-present
-              working-directory: PetAdoptions/petstatusupdater
-=======
-  nodejs-builds:
-    runs-on: ubuntu-latest
-    strategy:
-      fail-fast: false
-      matrix:
-        service:
-          - name: pethistory
-            path: PetAdoptions/pethistory
-            node-version: '18'
-
-    steps:
-      - uses: actions/checkout@v3
-
-      - name: Setup Node.js
-        uses: actions/setup-node@v3
-        with:
-          node-version: ${{ matrix.service.node-version }}
-          cache: 'npm'
-          cache-dependency-path: ${{ matrix.service.path }}/package-lock.json
-
-      - name: Install dependencies
-        run: npm ci
-        working-directory: ${{ matrix.service.path }}
-
-      - name: Run tests
-        run: npm test
-        working-directory: ${{ matrix.service.path }}
-
-      - name: Verify build
-        run: npm run build --if-present
-        working-directory: ${{ matrix.service.path }}
->>>>>>> 3985a670
+              working-directory: ${{ matrix.service.path }}
 
     dotnet-builds:
         runs-on: ubuntu-latest
@@ -164,21 +99,13 @@
                       path: PetAdoptions/petsite/petsite.sln
                     - name: trafficgenerator
                       path: PetAdoptions/trafficgenerator/trafficgenerator.sln
-
         steps:
             - uses: actions/checkout@v3
 
-<<<<<<< HEAD
             - name: Setup .NET
               uses: actions/setup-dotnet@v3
               with:
                   dotnet-version: '8.0.x'
-=======
-      - name: Setup .NET
-        uses: actions/setup-dotnet@v3
-        with:
-          dotnet-version: '8.0.x'
->>>>>>> 3985a670
 
             - name: Restore dependencies
               run: dotnet restore ${{ matrix.project.path }}
