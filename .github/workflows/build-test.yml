--- conflicted
+++ resolved
@@ -6,7 +6,7 @@
     paths:
       - 'PetAdoptions/payforadoption-go/**'
       - 'PetAdoptions/pethistory/**'
-      - 'PetAdoptions/petlistadoptions-go/**'
+      - 'PetAdoptions/petlistadoptions-py/**'
       - 'PetAdoptions/petsearch-java/**'
       - 'PetAdoptions/petsite/**'
       - 'PetAdoptions/petstatusupdater/**'
@@ -16,7 +16,7 @@
     paths:
       - 'PetAdoptions/payforadoption-go/**'
       - 'PetAdoptions/pethistory/**'
-      - 'PetAdoptions/petlistadoptions-go/**'
+      - 'PetAdoptions/petlistadoptions-py/**'
       - 'PetAdoptions/petsearch-java/**'
       - 'PetAdoptions/petsite/**'
       - 'PetAdoptions/petstatusupdater/**'
@@ -31,15 +31,8 @@
         service:
           - name: payforadoption-go
             path: PetAdoptions/payforadoption-go
-<<<<<<< HEAD
-          - name: petlistadoptions-go
-            path: PetAdoptions/petlistadoptions-go
-=======
-          - name: petadoptionshistory-py
-            path: PetAdoptions/petadoptionshistory-py
           - name: petlistadoptions-py
             path: PetAdoptions/petlistadoptions-py
->>>>>>> e0a80d37
           - name: petsearch-java
             path: PetAdoptions/petsearch-java
           - name: petsite
