--- conflicted
+++ resolved
@@ -6,6 +6,7 @@
 using System.Diagnostics;
 using Microsoft.Extensions.Logging;
 using Microsoft.AspNetCore.Http;
+using PetSite.Helpers;
 
 namespace PetSite.Controllers;
 
@@ -31,10 +32,7 @@
     [HttpGet]
     public async Task<IActionResult> Index()
     {
-<<<<<<< HEAD
-=======
         if (EnsureUserId()) return new EmptyResult();
->>>>>>> e0a80d37
         // Add custom span attributes using Activity API
         var currentActivity = Activity.Current;
         if (currentActivity != null)
@@ -48,8 +46,9 @@
             using (var activity = Activity.Current?.Source?.StartActivity("Calling GetPetAdoptionsHistory API"))
             {
                 using var httpClient = _httpClientFactory.CreateClient();
-                var userId = HttpContext.Session.GetString("userId") ?? "unknown";
-                ViewData["pethistory"] = await httpClient.GetStringAsync($"{_pethistoryurl}/api/home/transactions?userId={userId}");
+                var userId = ViewBag.UserId?.ToString() ?? "unknown";
+                var url = UrlHelper.BuildUrl($"{_pethistoryurl}/api/home/transactions", ("userId", userId));
+                ViewData["pethistory"] = await httpClient.GetStringAsync(url);
             }
         }
         catch (Exception e)
@@ -68,10 +67,7 @@
     [HttpDelete]
     public async Task<IActionResult> DeletePetAdoptionsHistory()
     {
-<<<<<<< HEAD
-=======
         if (EnsureUserId()) return new EmptyResult();
->>>>>>> e0a80d37
         // Add custom span attributes using Activity API
         var currentActivity = Activity.Current;
         if (currentActivity != null)
@@ -85,8 +81,9 @@
             using (var activity = Activity.Current?.Source?.StartActivity("Calling DeletePetAdoptionsHistory API"))
             {
                 using var httpClient = _httpClientFactory.CreateClient();
-                var userId = HttpContext.Session.GetString("userId") ?? "unknown";
-                ViewData["pethistory"] = await httpClient.DeleteAsync($"{_pethistoryurl}/api/home/transactions?userId={userId}");
+                var userId = ViewBag.UserId?.ToString() ?? "unknown";
+                var url = UrlHelper.BuildUrl($"{_pethistoryurl}/api/home/transactions", ("userId", userId));
+                ViewData["pethistory"] = await httpClient.DeleteAsync(url);
             }
         }
         catch (Exception e)
