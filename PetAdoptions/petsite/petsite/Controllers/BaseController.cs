using System;
using System.Collections.Generic;
using System.Diagnostics;
using System.Linq;
using Microsoft.AspNetCore.Mvc;
using Microsoft.AspNetCore.Http;

namespace PetSite.Controllers
{
    public class BaseController : Controller
    {
        private static readonly List<string> UserIds = new List<string>
        {
            "user001", "user002", "user003", "user004", "user005",
            "user006", "user007", "user008", "user009", "user010",
            "user011", "user012", "user013", "user014", "user015",
            "user016", "user017", "user018", "user019", "user020",
            "user021", "user022", "user023", "user024", "user025"
        };
        private static readonly Random Random = new Random();

        protected bool EnsureUserId()
        {
<<<<<<< HEAD
            string userId = Request.Query["userId"];
            
=======
            string userId = Request.Query["userId"].ToString();
            
            // Generate userId only on Home/Index if not provided
>>>>>>> 7a6312dd
            if (string.IsNullOrEmpty(userId))
            {
                // Only generate on Home/Index, otherwise require userId
                if (ControllerContext.ActionDescriptor.ControllerName == "Home" && 
                    ControllerContext.ActionDescriptor.ActionName == "Index")
                {
                    userId = UserIds[Random.Next(UserIds.Count)];
<<<<<<< HEAD
                    HttpContext.Session.SetString("userId", userId);
                }
                
                var queryString = Request.QueryString.HasValue ? Request.QueryString.Value + "&userId=" + userId : "?userId=" + userId;
                Response.Redirect(Request.Path + queryString);
                return true; // Indicates redirect happened
            }
            
            HttpContext.Session.SetString("userId", userId);
=======
                    
                    if (Request.Method == "GET")
                    {
                        var queryString = Request.QueryString.HasValue ? Request.QueryString.Value + "&userId=" + userId : "?userId=" + userId;
                        Response.Redirect(Request.Path + queryString);
                        return true;
                    }
                }
                else
                {
                    // Redirect to Home/Index if userId is missing on other pages
                    Response.Redirect("/Home/Index");
                    return true;
                }
            }
            
            // Set ViewBag and ViewData for all views
>>>>>>> 7a6312dd
            ViewBag.UserId = userId;
            ViewData["UserId"] = userId;
            
            // Add userId to OpenTelemetry trace context if not present
            var currentActivity = Activity.Current;
            if (currentActivity != null && !currentActivity.Tags.Any(tag => tag.Key == "userId"))
            {
                currentActivity.SetTag("userId", userId);
            }
            
<<<<<<< HEAD
            return false; // No redirect needed
=======
            return false;
>>>>>>> 7a6312dd
        }
    }
}<|MERGE_RESOLUTION|>--- conflicted
+++ resolved
@@ -21,14 +21,9 @@
 
         protected bool EnsureUserId()
         {
-<<<<<<< HEAD
-            string userId = Request.Query["userId"];
-            
-=======
             string userId = Request.Query["userId"].ToString();
             
             // Generate userId only on Home/Index if not provided
->>>>>>> 7a6312dd
             if (string.IsNullOrEmpty(userId))
             {
                 // Only generate on Home/Index, otherwise require userId
@@ -36,17 +31,6 @@
                     ControllerContext.ActionDescriptor.ActionName == "Index")
                 {
                     userId = UserIds[Random.Next(UserIds.Count)];
-<<<<<<< HEAD
-                    HttpContext.Session.SetString("userId", userId);
-                }
-                
-                var queryString = Request.QueryString.HasValue ? Request.QueryString.Value + "&userId=" + userId : "?userId=" + userId;
-                Response.Redirect(Request.Path + queryString);
-                return true; // Indicates redirect happened
-            }
-            
-            HttpContext.Session.SetString("userId", userId);
-=======
                     
                     if (Request.Method == "GET")
                     {
@@ -64,22 +48,16 @@
             }
             
             // Set ViewBag and ViewData for all views
->>>>>>> 7a6312dd
             ViewBag.UserId = userId;
             ViewData["UserId"] = userId;
             
-            // Add userId to OpenTelemetry trace context if not present
             var currentActivity = Activity.Current;
             if (currentActivity != null && !currentActivity.Tags.Any(tag => tag.Key == "userId"))
             {
                 currentActivity.SetTag("userId", userId);
             }
             
-<<<<<<< HEAD
-            return false; // No redirect needed
-=======
             return false;
->>>>>>> 7a6312dd
         }
     }
 }