--- conflicted
+++ resolved
@@ -12,6 +12,7 @@
 using Microsoft.AspNetCore.Mvc.Rendering;
 using Microsoft.Extensions.Configuration;
 using Microsoft.AspNetCore.Http;
+using PetSite.Helpers;
 using Prometheus;
 
 namespace PetSite.Controllers
@@ -69,17 +70,6 @@
             };
         }
 
-<<<<<<< HEAD
-
-
-        [HttpGet("housekeeping")]
-        public async Task<IActionResult> HouseKeeping()
-        {
-            EnsureUserId();
-            _logger.LogInformation("In Housekeeping, trying to reset the app.");
-            
-            string cleanupadoptionsurl = SystemsManagerConfigurationProviderWithReloadExtensions.GetConfiguration(_configuration,"CLEANUP_ADOPTIONS_URL");
-=======
         [HttpGet("housekeeping")]
         public async Task<IActionResult> HouseKeeping()
         {
@@ -87,11 +77,11 @@
             _logger.LogInformation("In Housekeeping, trying to reset the app.");
 
             string cleanupadoptionsurl = _configuration["cleanupadoptionsurl"];
->>>>>>> e0a80d37
             
             using var httpClient = _httpClientFactory.CreateClient();
-            var userId = ViewBag.UserId?.ToString() ?? HttpContext.Session.GetString("userId");
-            await httpClient.PostAsync($"{cleanupadoptionsurl}?userId={userId}", null);
+            var userId = ViewBag.UserId?.ToString();
+            var url = UrlHelper.BuildUrl(cleanupadoptionsurl, ("userId", userId));
+            await httpClient.PostAsync(url, null);
 
             return View();
         }
@@ -99,11 +89,7 @@
         [HttpGet]
         public async Task<IActionResult> Index(string selectedPetType, string selectedPetColor, string petid)
         {
-<<<<<<< HEAD
-            EnsureUserId();
-=======
             if (EnsureUserId()) return new EmptyResult();
->>>>>>> e0a80d37
             // Add custom span attributes using Activity API
             var currentActivity = Activity.Current;
             if (currentActivity != null)
@@ -128,8 +114,9 @@
                         activity.SetTag("pet.color", selectedPetColor);
                         activity.SetTag("pet.id", petid);
                     }
-                    
-                    Pets = await _petSearchService.GetPetDetails(selectedPetType, selectedPetColor, petid);
+
+                    var userId = Request.Query["userId"].ToString();
+                    Pets = await _petSearchService.GetPetDetails(selectedPetType, selectedPetColor, petid, userId);
                 }
             }
             catch (HttpRequestException e)
@@ -137,30 +124,21 @@
                 _logger.LogError(e, "HTTP error received after calling PetSearch API");
                 ViewBag.ErrorMessage = $"Unable to search pets at this time. Please try again later. \nError message received - {e.Message}";
                 Pets = new List<Pet>();
-<<<<<<< HEAD
-=======
                 throw e;
->>>>>>> e0a80d37
             }
             catch (TaskCanceledException e)
             {
                 _logger.LogError(e, "Timeout calling PetSearch API");
                 ViewBag.ErrorMessage = "Search request timed out. Please try again.";
                 Pets = new List<Pet>();
-<<<<<<< HEAD
-=======
                 throw e;
->>>>>>> e0a80d37
             }
             catch (Exception e)
             {
                 _logger.LogError(e, "Unexpected error calling PetSearch API");
                 ViewBag.ErrorMessage = "An unexpected error occurred. Please try again.";
                 Pets = new List<Pet>();
-<<<<<<< HEAD
-=======
                 throw e;
->>>>>>> e0a80d37
             }
 
             var PetDetails = new PetDetails()
@@ -184,8 +162,16 @@
         }
 
         [ResponseCache(Duration = 0, Location = ResponseCacheLocation.None, NoStore = true)]
-        public IActionResult Error()
+        public IActionResult Error(string userId, string message)
         {
+            if (!string.IsNullOrEmpty(userId))
+            {
+                ViewBag.UserId = userId;
+                ViewData["UserId"] = userId;
+            }
+            
+            ViewBag.ErrorMessage = message;
+            
             return View(new ErrorViewModel {RequestId = Activity.Current?.Id ?? HttpContext.TraceIdentifier});
         }
     }
