--- conflicted
+++ resolved
@@ -7,6 +7,7 @@
 using Amazon.SQS;
 using Microsoft.Extensions.Configuration;
 using Microsoft.AspNetCore.Http;
+using PetSite.Helpers;
 using Prometheus;
 
 namespace PetSite.Controllers
@@ -14,7 +15,7 @@
     public class PaymentController : BaseController
     {
         private static string _txStatus = String.Empty;
-        
+
         private readonly ILogger<PaymentController> _logger;
 
         private readonly IHttpClientFactory _httpClientFactory;
@@ -24,7 +25,8 @@
         private static readonly Counter PetAdoptionCount =
             Metrics.CreateCounter("petsite_petadoptions_total", "Count the number of Pets adopted");
 
-        public PaymentController(ILogger<PaymentController> logger, IConfiguration configuration, IHttpClientFactory httpClientFactory)
+        public PaymentController(ILogger<PaymentController> logger, IConfiguration configuration,
+            IHttpClientFactory httpClientFactory)
         {
             _configuration = configuration;
             _httpClientFactory = httpClientFactory;
@@ -33,44 +35,39 @@
 
         // GET: Payment
         [HttpGet]
-        public ActionResult Index()
+        public ActionResult Index([FromQuery] string userId, string status)
         {
             if (EnsureUserId()) return new EmptyResult();
             
-            // Transfer TempData to ViewData for the view
-            if (TempData["txStatus"] != null)
-            {
-                ViewData["txStatus"] = TempData["txStatus"];
-                ViewData["error"] = TempData["error"];
-            }
+            // Transfer Session to ViewData for the view
+            ViewData["txStatus"] = status;
             
-            // Handle food purchase status
-            if (TempData["FoodPurchaseStatus"] != null)
-            {
-                ViewData["FoodPurchaseStatus"] = TempData["FoodPurchaseStatus"];
-                ViewData["PurchasedFoodId"] = TempData["PurchasedFoodId"];
-            }
-            
+            // ViewData["FoodPurchaseStatus"] = HttpContext.Session.GetString("FoodPurchaseStatus");
+            // ViewData["PurchasedFoodId"] = HttpContext.Session.GetString("PurchasedFoodId");
+            //
+            // Clear session data after reading
+            // HttpContext.Session.Remove("FoodPurchaseStatus");
+            // HttpContext.Session.Remove("PurchasedFoodId");
+            //
             return View();
         }
 
         // POST: Payment/MakePayment
         [HttpPost]
         // [ValidateAntiForgeryToken]
-        public async Task<IActionResult> MakePayment(string petId, string pettype)
+        public async Task<IActionResult> MakePayment(string petId, string pettype, string userId)
         {
-<<<<<<< HEAD
-            EnsureUserId();
-=======
-            if (EnsureUserId()) return new EmptyResult();
->>>>>>> e0a80d37
+            //if (EnsureUserId()) return new EmptyResult();
+
+            if (string.IsNullOrEmpty(userId)) EnsureUserId();
+            
             // Add custom span attributes using Activity API
             var currentActivity = Activity.Current;
             if (currentActivity != null)
             {
                 currentActivity.SetTag("pet.id", petId);
                 currentActivity.SetTag("pet.type", pettype);
-                
+
                 _logger.LogInformation($"Inside MakePayment Action method - PetId:{petId} - PetType:{pettype}");
             }
 
@@ -84,46 +81,27 @@
                         activity.SetTag("pet.id", petId);
                         activity.SetTag("pet.type", pettype);
                     }
-<<<<<<< HEAD
-                    
-                    var result = await PostTransaction(petId, pettype);
-=======
-                    var userId = ViewBag.UserId?.ToString() ?? HttpContext.Session.GetString("userId");
+
+                    // userId parameter is already available
 
                     using var httpClient = _httpClientFactory.CreateClient();
 
-                    await httpClient.PostAsync($"{_configuration["paymentapiurl"]}?petId={petId}&petType={pettype}&userId={userId}",
-                        null);
->>>>>>> e0a80d37
+                    var url = UrlHelper.BuildUrl(_configuration["paymentapiurl"], 
+                        ("petId", petId), ("petType", pettype), ("userId", userId));
+                    await httpClient.PostAsync(url, null);
                 }
 
                 //Increase purchase metric count
                 PetAdoptionCount.Inc();
-                TempData["txStatus"] = "success";
-                return RedirectToAction("Index", new { userId = ViewBag.UserId });
+                return RedirectToAction("Index", new { userId = userId, status = "success" });
             }
             catch (Exception ex)
             {
-                TempData["txStatus"] = "failure";
-                TempData["error"] = ex.Message;
-                
                 // Log the exception
                 _logger.LogError(ex, $"Error in MakePayment: {ex.Message}");
-                
-                return RedirectToAction("Index", new { userId = ViewBag.UserId });
+
+                return RedirectToAction("Index", new { userId = userId, status = ex.Message });
             }
         }
-<<<<<<< HEAD
-
-        private async Task<HttpResponseMessage> PostTransaction(string petId, string pettype)
-        {
-            using var httpClient = _httpClientFactory.CreateClient();
-            var userId = ViewBag.UserId?.ToString() ?? HttpContext.Session.GetString("userId");
-            return await httpClient.PostAsync($"{SystemsManagerConfigurationProviderWithReloadExtensions.GetConfiguration(_configuration,"PAYMENT_API_URL")}?petId={petId}&petType={pettype}&userId={userId}",
-                null);
-        }
-        
-=======
->>>>>>> e0a80d37
     }
 }