﻿@{
  ViewData["Title"] = "Complete Adoption";
}

<section class="pet-hero">
  <div class="container">
    <img class="pet-hero-title" src="~/images/main_banner_text.png"/>
  </div>
</section>
<br/>

<div class="container align-items-center">
  @if (ViewData["txStatus"].ToString() == "success")
  {
    <div class="alert alert-success" role="alert" id="success-alert">
      <h4 class="alert-heading">Adoption Complete</h4>
      <hr>
      <p class="mb-0">Thank you for adopting me!</p>
      <canvas id="confetti-canvas"
              style="position: fixed; top: 0; left: 0; width: 100%; height: 100%; pointer-events: none; z-index: 9999;"></canvas>
    </div>
    <script>
      const canvas = document.getElementById('confetti-canvas');
      const ctx = canvas.getContext('2d');
      canvas.width = window.innerWidth;
      canvas.height = window.innerHeight;

      const confetti = [];
      for (let i = 0; i < 100; i++) {
        confetti.push({
          x: Math.random() * canvas.width,
          y: -10,
          vx: (Math.random() - 0.5) * 4,
          vy: Math.random() * 3 + 2,
          color: ['#ff6b6b', '#4ecdc4', '#45b7d1', '#96ceb4', '#feca57'][Math.floor(Math.random() * 5)]
        });
      }

      function animate() {
        ctx.clearRect(0, 0, canvas.width, canvas.height);
        confetti.forEach(p => {
          p.x += p.vx;
          p.y += p.vy;
          ctx.fillStyle = p.color;
          ctx.fillRect(p.x, p.y, 8, 8);
        });
        if (confetti.some(p => p.y < canvas.height)) requestAnimationFrame(animate);
        else canvas.remove();
      }

      animate();
    </script>
  }
  else
  {
    <br/>
    <div class="container align-items-center">
      <div class="alert alert-danger" role="alert">
        <h4 class="alert-heading">Error</h4>
        <hr>
        <p class="mb-0">Sorry, something went wrong</p>
      </div>
    </div>
    <p>Error @ViewData["error"]</p>
  }
</div>

<div class="container mt-4">
  <h3>Pet Food Available</h3>
  <div id="food-grid" class="row">
    <!-- Food items will be loaded here -->
  </div>
</div>

<script>
  async function loadFoods() {
    try {
      const response = await fetch('/FoodService/GetFoods');
      const foods = await response.json();
      const grid = document.getElementById('food-grid');
      
      foods.forEach(food => {
        const foodItem = `
          <div class="col-md-4 mb-3">
            <div class="card">
              <img src="/images/food/${food.food_image}" class="card-img-top" alt="${food.food_name}" style="height: 200px; object-fit: cover;">
              <div class="card-body">
                <h5 class="card-title">${food.food_name}</h5>
                <p class="card-text">${food.food_description}</p>
                <p class="card-text"><strong>$${food.food_price}</strong></p>
                <p class="card-text"><small class="text-muted">For: ${food.food_for} | Type: ${food.food_type}</small></p>
                <form method="post" action="/FoodService/BuyFood">
                  <input type="hidden" name="foodId" value="${food.food_id}">
                  <button type="submit" class="btn btn-primary">Buy</button>
                </form>
              </div>
            </div>
          </div>
        `;
        grid.innerHTML += foodItem;
      });
    } catch (error) {
      console.error('Error loading foods:', error);
    }
  }
  
  // Load foods when page loads
<<<<<<< HEAD
  document.addEventListener('DOMContentLoaded', loadFoods);
=======
  //document.addEventListener('DOMContentLoaded', loadFoods);
>>>>>>> e0a80d37
</script><|MERGE_RESOLUTION|>--- conflicted
+++ resolved
@@ -1,113 +1,110 @@
-﻿@{
-  ViewData["Title"] = "Complete Adoption";
-}
-
-<section class="pet-hero">
-  <div class="container">
-    <img class="pet-hero-title" src="~/images/main_banner_text.png"/>
-  </div>
-</section>
-<br/>
-
-<div class="container align-items-center">
-  @if (ViewData["txStatus"].ToString() == "success")
-  {
-    <div class="alert alert-success" role="alert" id="success-alert">
-      <h4 class="alert-heading">Adoption Complete</h4>
-      <hr>
-      <p class="mb-0">Thank you for adopting me!</p>
-      <canvas id="confetti-canvas"
-              style="position: fixed; top: 0; left: 0; width: 100%; height: 100%; pointer-events: none; z-index: 9999;"></canvas>
-    </div>
-    <script>
-      const canvas = document.getElementById('confetti-canvas');
-      const ctx = canvas.getContext('2d');
-      canvas.width = window.innerWidth;
-      canvas.height = window.innerHeight;
-
-      const confetti = [];
-      for (let i = 0; i < 100; i++) {
-        confetti.push({
-          x: Math.random() * canvas.width,
-          y: -10,
-          vx: (Math.random() - 0.5) * 4,
-          vy: Math.random() * 3 + 2,
-          color: ['#ff6b6b', '#4ecdc4', '#45b7d1', '#96ceb4', '#feca57'][Math.floor(Math.random() * 5)]
-        });
-      }
-
-      function animate() {
-        ctx.clearRect(0, 0, canvas.width, canvas.height);
-        confetti.forEach(p => {
-          p.x += p.vx;
-          p.y += p.vy;
-          ctx.fillStyle = p.color;
-          ctx.fillRect(p.x, p.y, 8, 8);
-        });
-        if (confetti.some(p => p.y < canvas.height)) requestAnimationFrame(animate);
-        else canvas.remove();
-      }
-
-      animate();
-    </script>
-  }
-  else
-  {
-    <br/>
-    <div class="container align-items-center">
-      <div class="alert alert-danger" role="alert">
-        <h4 class="alert-heading">Error</h4>
-        <hr>
-        <p class="mb-0">Sorry, something went wrong</p>
-      </div>
-    </div>
-    <p>Error @ViewData["error"]</p>
-  }
-</div>
-
-<div class="container mt-4">
-  <h3>Pet Food Available</h3>
-  <div id="food-grid" class="row">
-    <!-- Food items will be loaded here -->
-  </div>
-</div>
-
-<script>
-  async function loadFoods() {
-    try {
-      const response = await fetch('/FoodService/GetFoods');
-      const foods = await response.json();
-      const grid = document.getElementById('food-grid');
-      
-      foods.forEach(food => {
-        const foodItem = `
-          <div class="col-md-4 mb-3">
-            <div class="card">
-              <img src="/images/food/${food.food_image}" class="card-img-top" alt="${food.food_name}" style="height: 200px; object-fit: cover;">
-              <div class="card-body">
-                <h5 class="card-title">${food.food_name}</h5>
-                <p class="card-text">${food.food_description}</p>
-                <p class="card-text"><strong>$${food.food_price}</strong></p>
-                <p class="card-text"><small class="text-muted">For: ${food.food_for} | Type: ${food.food_type}</small></p>
-                <form method="post" action="/FoodService/BuyFood">
-                  <input type="hidden" name="foodId" value="${food.food_id}">
-                  <button type="submit" class="btn btn-primary">Buy</button>
-                </form>
-              </div>
-            </div>
-          </div>
-        `;
-        grid.innerHTML += foodItem;
-      });
-    } catch (error) {
-      console.error('Error loading foods:', error);
-    }
-  }
-  
-  // Load foods when page loads
-<<<<<<< HEAD
-  document.addEventListener('DOMContentLoaded', loadFoods);
-=======
-  //document.addEventListener('DOMContentLoaded', loadFoods);
->>>>>>> e0a80d37
+﻿@{
+  ViewData["Title"] = "Complete Adoption";
+}
+
+<section class="pet-hero">
+  <div class="container">
+    <img class="pet-hero-title" src="~/images/main_banner_text.png"/>
+  </div>
+</section>
+<br/>
+
+<div class="container align-items-center">
+  @if (ViewData["txStatus"].ToString() == "success")
+  {
+    <div class="alert alert-success" role="alert" id="success-alert">
+      <h4 class="alert-heading">Adoption Complete</h4>
+      <hr>
+      <p class="mb-0">Thank you for adopting me!</p>
+      <canvas id="confetti-canvas"
+              style="position: fixed; top: 0; left: 0; width: 100%; height: 100%; pointer-events: none; z-index: 9999;"></canvas>
+    </div>
+    <script>
+      const canvas = document.getElementById('confetti-canvas');
+      const ctx = canvas.getContext('2d');
+      canvas.width = window.innerWidth;
+      canvas.height = window.innerHeight;
+
+      const confetti = [];
+      for (let i = 0; i < 100; i++) {
+        confetti.push({
+          x: Math.random() * canvas.width,
+          y: -10,
+          vx: (Math.random() - 0.5) * 4,
+          vy: Math.random() * 3 + 2,
+          color: ['#ff6b6b', '#4ecdc4', '#45b7d1', '#96ceb4', '#feca57'][Math.floor(Math.random() * 5)]
+        });
+      }
+
+      function animate() {
+        ctx.clearRect(0, 0, canvas.width, canvas.height);
+        confetti.forEach(p => {
+          p.x += p.vx;
+          p.y += p.vy;
+          ctx.fillStyle = p.color;
+          ctx.fillRect(p.x, p.y, 8, 8);
+        });
+        if (confetti.some(p => p.y < canvas.height)) requestAnimationFrame(animate);
+        else canvas.remove();
+      }
+
+      animate();
+    </script>
+  }
+  else
+  {
+    <br/>
+    <div class="container align-items-center">
+      <div class="alert alert-danger" role="alert">
+        <h4 class="alert-heading">Error</h4>
+        <hr>
+        <p class="mb-0">Sorry, something went wrong</p>
+      </div>
+    </div>
+    <p>Error @ViewData["txStatus"]</p>
+  }
+</div>
+
+<div class="container mt-4">
+  <h3>Pet Food Available</h3>
+  <div id="food-grid" class="row">
+    <!-- Food items will be loaded here -->
+  </div>
+</div>
+
+<script>
+  async function loadFoods() {
+    try {
+      const response = await fetch('/FoodService/GetFoods');
+      const foods = await response.json();
+      const grid = document.getElementById('food-grid');
+      
+      foods.forEach(food => {
+        const foodItem = `
+          <div class="col-md-4 mb-3">
+            <div class="card">
+              <img src="/images/food/${food.food_image}" class="card-img-top" alt="${food.food_name}" style="height: 200px; object-fit: cover;">
+              <div class="card-body">
+                <h5 class="card-title">${food.food_name}</h5>
+                <p class="card-text">${food.food_description}</p>
+                <p class="card-text"><strong>$${food.food_price}</strong></p>
+                <p class="card-text"><small class="text-muted">For: ${food.food_for} | Type: ${food.food_type}</small></p>
+                <form method="post" action="/FoodService/BuyFood">
+                  <input type="hidden" name="foodId" value="${food.food_id}">
+                  <input type="hidden" name="userId" value="@ViewBag.UserId">
+                  <button type="submit" class="btn btn-primary">Buy</button>
+                </form>
+              </div>
+            </div>
+          </div>
+        `;
+        grid.innerHTML += foodItem;
+      });
+    } catch (error) {
+      console.error('Error loading foods:', error);
+    }
+  }
+  
+  // Load foods when page loads
+  //document.addEventListener('DOMContentLoaded', loadFoods);
 </script>