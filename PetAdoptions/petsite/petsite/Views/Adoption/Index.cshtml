﻿@using PetSite.ViewModels
@{
    ViewData["Title"] = "Adopt Me";
    @model Pet;
}

<link href="https://cdn.jsdelivr.net/npm/bootstrap@5.1.3/dist/css/bootstrap.min.css" rel="stylesheet" integrity="sha384-1BmE4kWBq78iYhFldvKuhfTAU6auU8tT94WrHftjDbrCEXSU1oBoqyl2QvZ6jIW3" crossorigin="anonymous">
<script src="https://cdn.jsdelivr.net/npm/bootstrap@5.1.3/dist/js/bootstrap.bundle.min.js" integrity="sha384-ka7Sk0Gln4gmtz2MlQnikT1wXgYsOg+OMhuP+IlRH9sENBO0LRn5q+8nbTov4+1p" crossorigin="anonymous"></script>
<script src="//code.jquery.com/jquery-3.6.0.min.js"></script>
@* <script>
var jqxhr = $.getJSON( "/petfood", function() {
  console.log( "Getting entityId and variation from Evidently" );
})
  .done(function() {
    $(document).ready(function() {
        var respJson = JSON.parse( jqxhr.responseText );
        console.log("Evidently provided entityId: " + respJson.entityId);
        if (respJson.entityId) {
            if (respJson.variation.feature_enabled === true) { 
              $(".upsell").css("visibility", "visible");
              $("#upsell-span").text(respJson.message);
            };
        };
        
        $('#upsell-checkbox').change(function() {
            if(this.checked) {
                var conversionUpsellCall = $.getJSON( "/petfood-metric/" + respJson.entityId + "/1", function() {
                    console.log("upsell checked for entityId: " + respJson.entityId);
            });
          }
        });
    })
  //.fail(function() {
  //  console.log( "Error getting data from Evidently" );
  //});
});
</script> *@
<section class="pet-hero">
    <div class="container">
        <img class="pet-hero-title" src="~/images/main_banner_text.png" />
    </div>
</section>

<<<<<<< HEAD
<div class="container align-items-center">
    <div class="pet-items d-table-row">
        <img class="pet-thumbnail" src="@Model.peturl" style="border: 1px solid #000000; border-radius: 23px; box-shadow: 0 2px 4px rgba(0,0,0,0.1);" />
        <div class="pet-name">
            <span>@Model.pettype-@Model.petcolor</span>
        </div>
        <div class="pet-price">
            <span>@Model.price</span>
        </div>
        <div class="pet-name">
            @for (int i = 0; i < Int32.Parse(Model.cuteness_rate); i++)
            {
                <span style="color: #007bff">★</span>
            }
        </div>

        <input type="hidden" asp-for="@Model.petcolor" name="petcolor" />
        <input type="hidden" asp-for="@Model.petid" name="petid" />
        <input type="hidden" asp-for="@Model.pettype" name="pettype" />
        <input type="hidden" asp-for="@Model.peturl" name="peturl" />
        <input type="hidden" asp-for="@Model.price" name="price" />
        <input type="hidden" asp-for="@Model.cuteness_rate" name="cuteness_rate" />
    </div>
</div>

<div class="container mt-4" >
    <div class="row" >
        <div class="col-md-6">
=======
<div class="container mt-2" >
    <div class="row" >
        <div class="col-md-6">
            <div class="pet-items mb-4">
                <div style="position: relative; display: inline-block;">
                    <img class="pet-thumbnail" src="@Model.peturl" style="border: 1px solid #000000; border-radius: 23px; box-shadow: 0 2px 4px rgba(0,0,0,0.1);" />
                    
                    <!-- Pet type and color overlay - top left -->
                    <span style="position: absolute; top: 8px; left: 8px; background: rgba(0,0,0,0.7); color: white; padding: 2px 6px; border-radius: 4px; font-size: 12px;">@Model.pettype-@Model.petcolor</span>
                    
                    <!-- Price overlay - bottom right -->
                    <span style="position: absolute; bottom: 8px; right: 8px; background: rgba(0,0,0,0.7); color: white; padding: 2px 6px; border-radius: 4px; font-weight: bold; font-size: 18px;">$@Model.price</span>
                    
                    <!-- Cuteness rating overlay - bottom center -->
                    <div style="position: absolute; bottom: 8px; left: 50%; transform: translateX(-50%); background: rgba(0,0,0,0.7); padding: 2px 6px; border-radius: 4px;">
                        @if (!string.IsNullOrEmpty(Model.cuteness_rate) && Int32.TryParse(Model.cuteness_rate, out int rating))
                        {
                            @for (int i = 0; i < rating; i++)
                            {
                                <span style="color: #ffd700;">★</span>
                            }
                        }
                    </div>
                </div>

                <input type="hidden" asp-for="@Model.petcolor" name="petcolor" />
                <input type="hidden" asp-for="@Model.petid" name="petid" />
                <input type="hidden" asp-for="@Model.pettype" name="pettype" />
                <input type="hidden" asp-for="@Model.peturl" name="peturl" />
                <input type="hidden" asp-for="@Model.price" name="price" />
                <input type="hidden" asp-for="@Model.cuteness_rate" name="cuteness_rate" />
            </div>
            
>>>>>>> e0a80d37
            <div class="card">
                <div class="card-body">
                    <!-- Demo payment form -->
                    <h4 class="card-title mb-4">Payment Details</h4>
                    <div class="alert alert-warning">
                        This is a demo - no real payment will be processed
                    </div>
                    
                    <div class="form-group mb-3">
                        <label for="cardName">Name on Card</label>
                        <input type="text" class="form-control" id="cardName" value="John Doe" readonly>
                    </div>

                    <div class="form-group mb-3">
                        <label for="cardNumber">Card Number</label>
                        <input type="text" class="form-control" id="cardNumber" value="4111 1111 1111 1111" readonly>
                    </div>

                    <div class="row">
                        <div class="col-md-6">
                            <div class="form-group mb-3">
                                <label for="expiry">Expiry Date</label>
                                <input type="text" class="form-control" id="expiry" value="12/25" readonly>
                            </div>
                        </div>
                        <div class="col-md-6">
                            <div class="form-group mb-3">
                                <label for="cvv">CVV</label>
                                <input type="text" class="form-control" id="cvv" value="123" readonly>
                            </div>
                        </div>
                        <div class="col-md-6">
                            <div class="form-group mb-3">
                                <form asp-controller="Payment" asp-action="MakePayment" method="post">
                                    <input class="btn btn-success btn-lg btn-block" type="submit" value="Pay" />
                                    <input type="hidden" asp-for="@Model.petid" name="petid" />    
                                    <input type="hidden" asp-for="@Model.pettype" name="pettype" />
                                </form>
                            </div>
                        </div>
                    </div>
                </div>
            </div>
        </div>
    </div>
</div>



<|MERGE_RESOLUTION|>--- conflicted
+++ resolved
@@ -1,156 +1,123 @@
-﻿@using PetSite.ViewModels
-@{
-    ViewData["Title"] = "Adopt Me";
-    @model Pet;
-}
-
-<link href="https://cdn.jsdelivr.net/npm/bootstrap@5.1.3/dist/css/bootstrap.min.css" rel="stylesheet" integrity="sha384-1BmE4kWBq78iYhFldvKuhfTAU6auU8tT94WrHftjDbrCEXSU1oBoqyl2QvZ6jIW3" crossorigin="anonymous">
-<script src="https://cdn.jsdelivr.net/npm/bootstrap@5.1.3/dist/js/bootstrap.bundle.min.js" integrity="sha384-ka7Sk0Gln4gmtz2MlQnikT1wXgYsOg+OMhuP+IlRH9sENBO0LRn5q+8nbTov4+1p" crossorigin="anonymous"></script>
-<script src="//code.jquery.com/jquery-3.6.0.min.js"></script>
-@* <script>
-var jqxhr = $.getJSON( "/petfood", function() {
-  console.log( "Getting entityId and variation from Evidently" );
-})
-  .done(function() {
-    $(document).ready(function() {
-        var respJson = JSON.parse( jqxhr.responseText );
-        console.log("Evidently provided entityId: " + respJson.entityId);
-        if (respJson.entityId) {
-            if (respJson.variation.feature_enabled === true) { 
-              $(".upsell").css("visibility", "visible");
-              $("#upsell-span").text(respJson.message);
-            };
-        };
-        
-        $('#upsell-checkbox').change(function() {
-            if(this.checked) {
-                var conversionUpsellCall = $.getJSON( "/petfood-metric/" + respJson.entityId + "/1", function() {
-                    console.log("upsell checked for entityId: " + respJson.entityId);
-            });
-          }
-        });
-    })
-  //.fail(function() {
-  //  console.log( "Error getting data from Evidently" );
-  //});
-});
-</script> *@
-<section class="pet-hero">
-    <div class="container">
-        <img class="pet-hero-title" src="~/images/main_banner_text.png" />
-    </div>
-</section>
-
-<<<<<<< HEAD
-<div class="container align-items-center">
-    <div class="pet-items d-table-row">
-        <img class="pet-thumbnail" src="@Model.peturl" style="border: 1px solid #000000; border-radius: 23px; box-shadow: 0 2px 4px rgba(0,0,0,0.1);" />
-        <div class="pet-name">
-            <span>@Model.pettype-@Model.petcolor</span>
-        </div>
-        <div class="pet-price">
-            <span>@Model.price</span>
-        </div>
-        <div class="pet-name">
-            @for (int i = 0; i < Int32.Parse(Model.cuteness_rate); i++)
-            {
-                <span style="color: #007bff">★</span>
-            }
-        </div>
-
-        <input type="hidden" asp-for="@Model.petcolor" name="petcolor" />
-        <input type="hidden" asp-for="@Model.petid" name="petid" />
-        <input type="hidden" asp-for="@Model.pettype" name="pettype" />
-        <input type="hidden" asp-for="@Model.peturl" name="peturl" />
-        <input type="hidden" asp-for="@Model.price" name="price" />
-        <input type="hidden" asp-for="@Model.cuteness_rate" name="cuteness_rate" />
-    </div>
-</div>
-
-<div class="container mt-4" >
-    <div class="row" >
-        <div class="col-md-6">
-=======
-<div class="container mt-2" >
-    <div class="row" >
-        <div class="col-md-6">
-            <div class="pet-items mb-4">
-                <div style="position: relative; display: inline-block;">
-                    <img class="pet-thumbnail" src="@Model.peturl" style="border: 1px solid #000000; border-radius: 23px; box-shadow: 0 2px 4px rgba(0,0,0,0.1);" />
-                    
-                    <!-- Pet type and color overlay - top left -->
-                    <span style="position: absolute; top: 8px; left: 8px; background: rgba(0,0,0,0.7); color: white; padding: 2px 6px; border-radius: 4px; font-size: 12px;">@Model.pettype-@Model.petcolor</span>
-                    
-                    <!-- Price overlay - bottom right -->
-                    <span style="position: absolute; bottom: 8px; right: 8px; background: rgba(0,0,0,0.7); color: white; padding: 2px 6px; border-radius: 4px; font-weight: bold; font-size: 18px;">$@Model.price</span>
-                    
-                    <!-- Cuteness rating overlay - bottom center -->
-                    <div style="position: absolute; bottom: 8px; left: 50%; transform: translateX(-50%); background: rgba(0,0,0,0.7); padding: 2px 6px; border-radius: 4px;">
-                        @if (!string.IsNullOrEmpty(Model.cuteness_rate) && Int32.TryParse(Model.cuteness_rate, out int rating))
-                        {
-                            @for (int i = 0; i < rating; i++)
-                            {
-                                <span style="color: #ffd700;">★</span>
-                            }
-                        }
-                    </div>
-                </div>
-
-                <input type="hidden" asp-for="@Model.petcolor" name="petcolor" />
-                <input type="hidden" asp-for="@Model.petid" name="petid" />
-                <input type="hidden" asp-for="@Model.pettype" name="pettype" />
-                <input type="hidden" asp-for="@Model.peturl" name="peturl" />
-                <input type="hidden" asp-for="@Model.price" name="price" />
-                <input type="hidden" asp-for="@Model.cuteness_rate" name="cuteness_rate" />
-            </div>
-            
->>>>>>> e0a80d37
-            <div class="card">
-                <div class="card-body">
-                    <!-- Demo payment form -->
-                    <h4 class="card-title mb-4">Payment Details</h4>
-                    <div class="alert alert-warning">
-                        This is a demo - no real payment will be processed
-                    </div>
-                    
-                    <div class="form-group mb-3">
-                        <label for="cardName">Name on Card</label>
-                        <input type="text" class="form-control" id="cardName" value="John Doe" readonly>
-                    </div>
-
-                    <div class="form-group mb-3">
-                        <label for="cardNumber">Card Number</label>
-                        <input type="text" class="form-control" id="cardNumber" value="4111 1111 1111 1111" readonly>
-                    </div>
-
-                    <div class="row">
-                        <div class="col-md-6">
-                            <div class="form-group mb-3">
-                                <label for="expiry">Expiry Date</label>
-                                <input type="text" class="form-control" id="expiry" value="12/25" readonly>
-                            </div>
-                        </div>
-                        <div class="col-md-6">
-                            <div class="form-group mb-3">
-                                <label for="cvv">CVV</label>
-                                <input type="text" class="form-control" id="cvv" value="123" readonly>
-                            </div>
-                        </div>
-                        <div class="col-md-6">
-                            <div class="form-group mb-3">
-                                <form asp-controller="Payment" asp-action="MakePayment" method="post">
-                                    <input class="btn btn-success btn-lg btn-block" type="submit" value="Pay" />
-                                    <input type="hidden" asp-for="@Model.petid" name="petid" />    
-                                    <input type="hidden" asp-for="@Model.pettype" name="pettype" />
-                                </form>
-                            </div>
-                        </div>
-                    </div>
-                </div>
-            </div>
-        </div>
-    </div>
-</div>
-
-
-
+﻿@using PetSite.ViewModels
+@{
+    ViewData["Title"] = "Adopt Me";
+    @model Pet;
+}
+
+<link href="https://cdn.jsdelivr.net/npm/bootstrap@5.1.3/dist/css/bootstrap.min.css" rel="stylesheet" integrity="sha384-1BmE4kWBq78iYhFldvKuhfTAU6auU8tT94WrHftjDbrCEXSU1oBoqyl2QvZ6jIW3" crossorigin="anonymous">
+<script src="https://cdn.jsdelivr.net/npm/bootstrap@5.1.3/dist/js/bootstrap.bundle.min.js" integrity="sha384-ka7Sk0Gln4gmtz2MlQnikT1wXgYsOg+OMhuP+IlRH9sENBO0LRn5q+8nbTov4+1p" crossorigin="anonymous"></script>
+<script src="//code.jquery.com/jquery-3.6.0.min.js"></script>
+@* <script>
+var jqxhr = $.getJSON( "/petfood", function() {
+  console.log( "Getting entityId and variation from Evidently" );
+})
+  .done(function() {
+    $(document).ready(function() {
+        var respJson = JSON.parse( jqxhr.responseText );
+        console.log("Evidently provided entityId: " + respJson.entityId);
+        if (respJson.entityId) {
+            if (respJson.variation.feature_enabled === true) { 
+              $(".upsell").css("visibility", "visible");
+              $("#upsell-span").text(respJson.message);
+            };
+        };
+        
+        $('#upsell-checkbox').change(function() {
+            if(this.checked) {
+                var conversionUpsellCall = $.getJSON( "/petfood-metric/" + respJson.entityId + "/1", function() {
+                    console.log("upsell checked for entityId: " + respJson.entityId);
+            });
+          }
+        });
+    })
+  //.fail(function() {
+  //  console.log( "Error getting data from Evidently" );
+  //});
+});
+</script> *@
+<section class="pet-hero">
+    <div class="container">
+        <img class="pet-hero-title" src="~/images/main_banner_text.png" />
+    </div>
+</section>
+
+<div class="container mt-2" >
+    <div class="row" >
+        <div class="col-md-6">
+            <div class="pet-items mb-4">
+                <div style="position: relative; display: inline-block;">
+                    <img class="pet-thumbnail" src="@Model.peturl" style="border: 1px solid #000000; border-radius: 23px; box-shadow: 0 2px 4px rgba(0,0,0,0.1);" />
+                    
+                    <!-- Pet type and color overlay - top left -->
+                    <span style="position: absolute; top: 8px; left: 8px; background: rgba(0,0,0,0.7); color: white; padding: 2px 6px; border-radius: 4px; font-size: 12px;">@Model.pettype-@Model.petcolor</span>
+                    
+                    <!-- Price overlay - bottom right -->
+                    <span style="position: absolute; bottom: 8px; right: 8px; background: rgba(0,0,0,0.7); color: white; padding: 2px 6px; border-radius: 4px; font-weight: bold; font-size: 18px;">$@Model.price</span>
+                    
+                    <!-- Cuteness rating overlay - bottom center -->
+                    <div style="position: absolute; bottom: 8px; left: 50%; transform: translateX(-50%); background: rgba(0,0,0,0.7); padding: 2px 6px; border-radius: 4px;">
+                        @if (!string.IsNullOrEmpty(Model.cuteness_rate) && Int32.TryParse(Model.cuteness_rate, out int rating))
+                        {
+                            @for (int i = 0; i < rating; i++)
+                            {
+                                <span style="color: #ffd700;">★</span>
+                            }
+                        }
+                    </div>
+                </div>
+
+                <input type="hidden" asp-for="@Model.petcolor" name="petcolor" />
+                <input type="hidden" asp-for="@Model.petid" name="petid" />
+                <input type="hidden" asp-for="@Model.pettype" name="pettype" />
+                <input type="hidden" asp-for="@Model.peturl" name="peturl" />
+                <input type="hidden" asp-for="@Model.price" name="price" />
+                <input type="hidden" asp-for="@Model.cuteness_rate" name="cuteness_rate" />
+            </div>
+            
+            <div class="card">
+                <div class="card-body">
+                    <!-- Demo payment form -->
+                    <h4 class="card-title mb-4">Payment Details</h4>
+                    <div class="alert alert-warning">
+                        This is a demo - no real payment will be processed
+                    </div>
+                    
+                    <div class="form-group mb-3">
+                        <label for="cardName">Name on Card</label>
+                        <input type="text" class="form-control" id="cardName" value="John Doe" readonly>
+                    </div>
+
+                    <div class="form-group mb-3">
+                        <label for="cardNumber">Card Number</label>
+                        <input type="text" class="form-control" id="cardNumber" value="4111 1111 1111 1111" readonly>
+                    </div>
+
+                    <div class="row">
+                        <div class="col-md-6">
+                            <div class="form-group mb-3">
+                                <label for="expiry">Expiry Date</label>
+                                <input type="text" class="form-control" id="expiry" value="12/25" readonly>
+                            </div>
+                        </div>
+                        <div class="col-md-6">
+                            <div class="form-group mb-3">
+                                <label for="cvv">CVV</label>
+                                <input type="text" class="form-control" id="cvv" value="123" readonly>
+                            </div>
+                        </div>
+                        <div class="col-md-6">
+                            <div class="form-group mb-3">
+                                <form asp-controller="Payment" asp-action="MakePayment" method="post">
+                                    <input class="btn btn-success btn-lg btn-block" type="submit" value="Pay" />
+                                    <input type="hidden" asp-for="@Model.petid" name="petid" />    
+                                    <input type="hidden" asp-for="@Model.pettype" name="pettype" />
+                                    <input type="hidden" name="userId" value="@ViewBag.UserId" />
+                                </form>
+                            </div>
+                        </div>
+                    </div>
+                </div>
+            </div>
+        </div>
+    </div>
+</div>