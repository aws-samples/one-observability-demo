{
  "name": "pet_stack",
  "version": "0.2.0",
  "bin": {
    "pet_stack": "bin/pet_stack.js"
  },
  "scripts": {
    "build:sql-seeder": "pwsh -NoProfile -ExecutionPolicy Unrestricted -command New-AWSPowerShellLambdaPackage -ProjectDirectory './lambda/sqlserver-seeder' -OutputPackage ./lambda/sqlserver-seeder.zip",
    "build:status-updater": "(cd ../../petstatusupdater && npm i)",
    "build": "tsc",
    "watch": "tsc -w",
    "test": "jest",
    "cdk": "cdk"
  },
  "devDependencies": {
    "@aws-cdk/assert": "1.98.0",
    "@types/jest": "^25.2.3",
<<<<<<< HEAD
    "@types/node": "^14.14.22",
    "aws-cdk": "1.98.0",
    "constructs": "^3.0.4",
    "ts-jest": "^26.2.0",
=======
    "@types/node": "^14.14.37",
    "aws-cdk": "1.93.0",
    "constructs": "^3.3.71",
    "ts-jest": "^26.5.4",
>>>>>>> 440cdca0
    "ts-node": "^9.0.0",
    "ts-replace-all": "1.0.0",
    "typescript": "^3.9.7"
  },
  "dependencies": {
    "@aws-cdk/aws-apigateway": "1.98.0",
    "@aws-cdk/aws-cloud9": "1.98.0",
    "@aws-cdk/aws-cloudwatch": "1.98.0",
    "@aws-cdk/aws-dynamodb": "1.98.0",
    "@aws-cdk/aws-ec2": "1.98.0",
    "@aws-cdk/aws-ecr-assets": "1.98.0",
    "@aws-cdk/aws-ecs": "1.98.0",
    "@aws-cdk/aws-ecs-patterns": "1.98.0",
    "@aws-cdk/aws-eks": "1.98.0",
    "@aws-cdk/aws-elasticbeanstalk": "1.98.0",
    "@aws-cdk/aws-iam": "1.98.0",
    "@aws-cdk/aws-lambda": "1.98.0",
    "@aws-cdk/aws-lambda-python": "1.98.0",
    "@aws-cdk/aws-logs": "1.98.0",
    "@aws-cdk/aws-rds": "1.98.0",
    "@aws-cdk/aws-s3": "1.98.0",
    "@aws-cdk/aws-s3-deployment": "1.98.0",
    "@aws-cdk/aws-secretsmanager": "1.98.0",
    "@aws-cdk/aws-sns": "1.98.0",
    "@aws-cdk/aws-sns-subscriptions": "1.98.0",
    "@aws-cdk/aws-sqs": "1.98.0",
    "@aws-cdk/aws-ssm": "1.98.0",
    "@aws-cdk/aws-stepfunctions-tasks": "1.98.0",
    "@aws-cdk/cloud-assembly-schema": "1.98.0",
    "@aws-cdk/core": "1.98.0",
    "@aws-cdk/custom-resources": "1.98.0",
    "@aws-cdk/cx-api": "1.98.0",
    "@types/js-yaml": "3.12.5",
    "aws-cdk-dynamodb-seeder": "1.56.0",
    "cdk-sqlserver-seeder": "^0.2.3",
    "jest": "^26.4.2",
    "js-yaml": "3.14.0",
    "source-map-support": "^0.5.19"
  }
}<|MERGE_RESOLUTION|>--- conflicted
+++ resolved
@@ -15,17 +15,10 @@
   "devDependencies": {
     "@aws-cdk/assert": "1.98.0",
     "@types/jest": "^25.2.3",
-<<<<<<< HEAD
-    "@types/node": "^14.14.22",
+    "@types/node": "^14.14.37",
     "aws-cdk": "1.98.0",
-    "constructs": "^3.0.4",
-    "ts-jest": "^26.2.0",
-=======
-    "@types/node": "^14.14.37",
-    "aws-cdk": "1.93.0",
     "constructs": "^3.3.71",
     "ts-jest": "^26.5.4",
->>>>>>> 440cdca0
     "ts-node": "^9.0.0",
     "ts-replace-all": "1.0.0",
     "typescript": "^3.9.7"
