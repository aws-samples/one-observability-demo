--- conflicted
+++ resolved
@@ -1,79 +1,69 @@
+# Copyright Amazon.com, Inc. or its affiliates. All Rights Reserved.
+# SPDX-License-Identifier: Apache-2.0
 ---
 concurrency: 4
-base: "http://localhost:80"
+base: 'http://localhost:80'
 iterations: 4
 rampup: 2
 
 plan:
-  - name: Health check
-    request:
-      url: /health/status
-      method: GET
+    - name: Health check
+      request:
+          url: /health/status
+          method: GET
 
-  - name: Adopt Bunnies
-    request:
-<<<<<<< HEAD
-      url: /api/home/completeadoption?petId={{ item }}&petType=bunny&userId=user007
-=======
-      url: /api/completeadoption?petId={{ item }}&petType=bunny&userId=user007
->>>>>>> 3985a670
-      method: POST
-      body: ""
-    with_items:
-      - "023"
-      - "024"
-      - "025"
-      - "026"
-      - "invalid_bunny_id"
+    - name: Adopt Bunnies
+      request:
+          url: /api/completeadoption?petId={{ item }}&petType=bunny&userId=user007
+          method: POST
+          body: ''
+      with_items:
+          - '023'
+          - '024'
+          - '025'
+          - '026'
+          - 'invalid_bunny_id'
 
-  - name: Adopt Kittens
-    request:
-<<<<<<< HEAD
-      url: /api/home/completeadoption?petId={{ item }}&petType=kitten&userId=user007
-=======
-      url: /api/completeadoption?petId={{ item }}&petType=kitten&userId=user007
->>>>>>> 3985a670
-      method: POST
-      body: ""
-    with_items:
-      - "016"
-      - "017"
-      - "018"
-      - "019"
-      - "020"
-      - "021"
-      - "022"
-      - "invalid_kitten_id"
+    - name: Adopt Kittens
+      request:
+          url: /api/completeadoption?petId={{ item }}&petType=kitten&userId=user007
+          method: POST
+          body: ''
+      with_items:
+          - '016'
+          - '017'
+          - '018'
+          - '019'
+          - '020'
+          - '021'
+          - '022'
+          - 'invalid_kitten_id'
 
-  - name: Adopt Puppies
-    request:
-<<<<<<< HEAD
-      url: /api/home/completeadoption?petId={{ item }}&petType=puppy&userId=user007
-=======
-      url: /api/completeadoption?petId={{ item }}&petType=puppy&userId=user007
->>>>>>> 3985a670
-      method: POST
-      body: ""
-    with_items:
-      - "001"
-      - "002"
-      - "003"
-      - "004"
-      - "005"
-      - "006"
-      - "007"
-      - "008"
-      - "009"
-      - "010"
-      - "011"
-      - "012"
-      - "013"
-      - "014"
-      - "015"
-      - "invalid_puppy_id"
+    - name: Adopt Puppies
+      request:
+          url: /api/completeadoption?petId={{ item }}&petType=puppy&userId=user007
+          method: POST
+          body: ''
+      with_items:
+          - '001'
+          - '002'
+          - '003'
+          - '004'
+          - '005'
+          - '006'
+          - '007'
+          - '008'
+          - '009'
+          - '010'
+          - '011'
+          - '012'
+          - '013'
+          - '014'
+          - '015'
+          - 'invalid_puppy_id'
 
-  - name: Cleanup Adoptions
-    request:
-      url: /api/cleanupadoptions
-      method: POST
-      body: ""+    - name: Cleanup Adoptions
+      request:
+          url: /api/cleanupadoptions
+          method: POST
+          body: ''